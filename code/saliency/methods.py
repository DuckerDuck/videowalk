--- conflicted
+++ resolved
@@ -8,11 +8,8 @@
 import numpy as np
 import cv2
 import docker
-<<<<<<< HEAD
-=======
 import subprocess
 
->>>>>>> d75c9ca6
 
 
 def mbs_from_folder(input_path: Path, output_path: Path):
@@ -74,11 +71,6 @@
     corners = corners.astype(np.uint8)
     return corners
 
-<<<<<<< HEAD
-def optical_flow_from_frames(frame_a: torch.Tensor, frame_b: torch.Tensor) -> torch.Tensor:
-    frame_a = rgb2gray(frame_a.numpy())
-    frame_b = rgb2gray(frame_b.numpy())
-=======
 def hog_from_frame(frame: np.array) -> np.array:
     frame = np.float32(frame)
     orientations = 8
@@ -121,17 +113,8 @@
     frame_b = rgb2gray(frame_b)
     
     flow = cv2.calcOpticalFlowFarneback(frame_a * 255, frame_b * 255, None, 0.5, 3, 15, 3, 5, 1.2, 0)
-    u = flow[:, :, 0]
-    v = flow[:, :, 1]
     
-    # Remove camera motion
-    v = v - np.mean(v)
-    u = u - np.mean(u)
->>>>>>> d75c9ca6
-
-    flow = cv2.calcOpticalFlowFarneback(frame_a, frame_b, None, 0.5, 3, 15, 3, 7, 1.5, 0)
-
-    return torch.from_numpy(flow[:, :, :2]).squeeze()
+    return flow[:, :, :2].squeeze()
 
 def magnitude_of_optical_flow_from_frames(frame_a: np.array, frame_b: np.array) -> np.array: 
     frame_a = rgb2gray(frame_a)
@@ -172,11 +155,10 @@
 def itti_from_video(video: np.array, target: Optional[Path] = None) -> np.array:
     return _method_from_video(video, itti_from_frame, target)
 
-<<<<<<< HEAD
-def harris_from_video(video: torch.Tensor, target: Optional[Path] = None) -> torch.Tensor:
+def harris_from_video(video: np.array, target: Optional[Path] = None) -> np.array:
     return _method_from_video(video, harris_from_frame, target)
 
-def optical_flow_from_video(video: torch.Tensor, target: Optional[Path] = None) -> torch.Tensor:
+def optical_flow_from_video(video: np.array, target: Optional[Path] = None) -> np.array:
     frames, height, width, channels = video.shape
 
     flows = []
@@ -188,10 +170,7 @@
         flow = optical_flow_from_frames(frame_a, frame_b)
         flows.append(flow)
     
-    return torch.stack(flows)
-=======
-def harris_from_video(video: np.array, target: Optional[Path] = None) -> np.array:
-    return _method_from_video(video, harris_from_frame, target)
+    return np.stack(flows)
 
 def hog_from_video(video: np.array, target: Optional[Path] = None) -> np.array:
     return _method_from_video(video, hog_from_frame, target)
@@ -208,5 +187,4 @@
 
         flows.append(flow)
 
-    return np.stack(flows)
->>>>>>> d75c9ca6
+    return np.stack(flows)